package test

import (
	"errors"
	"fmt"
	"math/rand"
	"os/exec"
	"path/filepath"
	"runtime"
	"strings"
	"syscall"
	"testing"
	"time"

<<<<<<< HEAD
	"github.com/micro/micro/v2/client/cli/namespace"
=======
>>>>>>> ef76e4c8
	"github.com/micro/micro/v2/client/cli/token"
)

const (
	retryCount = 2
	isParallel = true
)

var ignoreThisError = errors.New("Do not use this error")

type cmdFunc func() ([]byte, error)

// try is designed with command line executions in mind
// Error should be checked and a simple `return` from the test case should
// happen without calling `t.Fatal`. The error value should be disregarded.
func try(blockName string, t *t, f cmdFunc, maxTime time.Duration) error {
	start := time.Now()
	var outp []byte
	var err error

	for {
		if t.failed {
			return ignoreThisError
		}
		if time.Since(start) > maxTime {
			_, file, line, _ := runtime.Caller(1)
			fname := filepath.Base(file)
			if err != nil {
				t.Fatalf("%v:%v, %v (failed after %v with '%v'), output: '%v'", fname, line, blockName, time.Since(start), err, string(outp))
				return ignoreThisError
			}
			return nil
		}
		outp, err = f()
		if err == nil {
			return nil
		}
		time.Sleep(1000 * time.Millisecond)
	}
}

func once(blockName string, t *testing.T, f cmdFunc) {
	outp, err := f()
	if err != nil {
		t.Fatalf("%v with '%v', output: %v", blockName, err, string(outp))
	}
}

type server struct {
	cmd           *exec.Cmd
	t             *t
	envName       string
	portNum       int
	containerName string
	opts          options
}

func getFrame(skipFrames int) runtime.Frame {
	// We need the frame at index skipFrames+2, since we never want runtime.Callers and getFrame
	targetFrameIndex := skipFrames + 2

	// Set size to targetFrameIndex+2 to ensure we have room for one more caller than we need
	programCounters := make([]uintptr, targetFrameIndex+2)
	n := runtime.Callers(0, programCounters)

	frame := runtime.Frame{Function: "unknown"}
	if n > 0 {
		frames := runtime.CallersFrames(programCounters[:n])
		for more, frameIndex := true, 0; more && frameIndex <= targetFrameIndex; frameIndex++ {
			var frameCandidate runtime.Frame
			frameCandidate, more = frames.Next()
			if frameIndex == targetFrameIndex {
				frame = frameCandidate
			}
		}
	}

	return frame
}

// taken from https://stackoverflow.com/questions/35212985/is-it-possible-get-information-about-caller-function-in-golang
// MyCaller returns the caller of the function that called it :)
func myCaller() string {
	// Skip GetCallerFunctionName and the function to get the caller of
	return getFrame(2).Function
}

type options struct {
	auth string // eg. jwt
}

func newServer(t *t, opts ...options) server {
	min := 8000
	max := 60000
	portnum := rand.Intn(max-min) + min
	fname := strings.Split(myCaller(), ".")[2]

	// kill container, ignore error because it might not exist,
	// we dont care about this that much
	exec.Command("docker", "kill", fname).CombinedOutput()
	exec.Command("docker", "rm", fname).CombinedOutput()

	cmd := exec.Command("docker", "run", "--name", fname,
		fmt.Sprintf("-p=%v:8081", portnum), "micro", "server")
	if len(opts) == 1 && opts[0].auth == "jwt" {

		base64 := "base64 -w0"
		if runtime.GOOS == "darwin" {
			base64 = "base64 -b0"
		}
		priv := "cat /tmp/sshkey | " + base64
		privKey, err := exec.Command("bash", "-c", priv).Output()
		if err != nil {
			panic(string(privKey))
		} else if len(privKey) == 0 {
			panic("privKey has not been set")
		}

		pub := "cat /tmp/sshkey.pub | " + base64
		pubKey, err := exec.Command("bash", "-c", pub).Output()
		if err != nil {
			panic(string(pubKey))
		} else if len(pubKey) == 0 {
			panic("pubKey has not been set")
		}
		cmd = exec.Command("docker", "run", "--name", fname,
			fmt.Sprintf("-p=%v:8081", portnum),
			"-e", "MICRO_AUTH=jwt",
			"-e", "MICRO_AUTH_PRIVATE_KEY="+strings.Trim(string(privKey), "\n"),
			"-e", "MICRO_AUTH_PUBLIC_KEY="+strings.Trim(string(pubKey), "\n"),
			"micro", "server")
	}
	//fmt.Println("docker", "run", "--name", fname, fmt.Sprintf("-p=%v:8081", portnum), "micro", "server")
	opt := options{}
	if len(opts) > 0 {
		opt = opts[0]
	}
	return server{
		cmd:           cmd,
		t:             t,
		envName:       fname,
		containerName: fname,
		portNum:       portnum,
		opts:          opt,
	}
}

// error value should not be used but caller should return in the test suite
// in case of error.
func (s server) launch() error {
	go func() {
		if err := s.cmd.Start(); err != nil {
			s.t.t.Fatal(err)
		}
	}()

	// add the environment
	if err := try("Adding micro env", s.t, func() ([]byte, error) {
		outp, err := exec.Command("micro", "env", "add", s.envName, fmt.Sprintf("127.0.0.1:%v", s.portNum)).CombinedOutput()
		if err != nil {
			return outp, err
		}
		if len(outp) > 0 {
			return outp, errors.New("Not added")
		}

		outp, err = exec.Command("micro", "env").CombinedOutput()
		if err != nil {
			return outp, err
		}
		if !strings.Contains(string(outp), s.envName) {
			return outp, errors.New("Not added")
		}

		return outp, nil
	}, 15*time.Second); err != nil {
		return err
	}

	if err := try("Calling micro server", s.t, func() ([]byte, error) {
		outp, err := exec.Command("micro", s.envFlag(), "list", "services").CombinedOutput()
		if !strings.Contains(string(outp), "runtime") ||
			!strings.Contains(string(outp), "registry") ||
			!strings.Contains(string(outp), "api") ||
			!strings.Contains(string(outp), "broker") ||
			!strings.Contains(string(outp), "config") ||
			!strings.Contains(string(outp), "debug") ||
			!strings.Contains(string(outp), "proxy") ||
			!strings.Contains(string(outp), "auth") ||
			!strings.Contains(string(outp), "store") {
			return outp, errors.New("Not ready")
		}

		return outp, err
	}, 60*time.Second); err != nil {
		return err
	}

	time.Sleep(5 * time.Second)
	return nil
}

func (s server) close() {
<<<<<<< HEAD
	// remove the credentials so they aren't reused on next run
	token.Remove(s.envName)

	// reset back to the default namespace
	namespace.Set("micro", s.envName)

=======
	token.Remove(s.envName)
>>>>>>> ef76e4c8
	exec.Command("docker", "kill", s.containerName).CombinedOutput()
	if s.cmd.Process != nil {
		s.cmd.Process.Signal(syscall.SIGKILL)
	}
}

func (s server) envFlag() string {
	return fmt.Sprintf("-env=%v", s.envName)
}

type t struct {
	counter int
	failed  bool
	format  string
	values  []interface{}
	t       *testing.T
}

func (t *t) Fatal(values ...interface{}) {
	t.t.Helper()
	t.t.Log(values...)
	t.failed = true
	t.values = values
}

func (t *t) Log(values ...interface{}) {
	t.t.Helper()
	t.t.Log(values...)
}

func (t *t) Fatalf(format string, values ...interface{}) {
	t.t.Helper()
	t.t.Log(fmt.Sprintf(format, values...))
	t.failed = true
	t.values = values
	t.format = format
}

func (t *t) Parallel() {
	if t.counter == 0 && isParallel {
		t.t.Parallel()
	}
	t.counter++
}

func newT(te *testing.T) *t {
	return &t{t: te}
}

// trySuite is designed to retry a TestXX function
func trySuite(t *testing.T, f func(t *t), times int) {
	t.Helper()
	tee := newT(t)
	for i := 0; i < times; i++ {
		f(tee)
		if !tee.failed {
			return
		}
		if i != times-1 {
			tee.failed = false
		}
		time.Sleep(200 * time.Millisecond)
	}
	if tee.failed {
		if len(tee.format) > 0 {
			t.Fatalf(tee.format, tee.values...)
		} else {
			t.Fatal(tee.values...)
		}
	}
}<|MERGE_RESOLUTION|>--- conflicted
+++ resolved
@@ -12,10 +12,7 @@
 	"testing"
 	"time"
 
-<<<<<<< HEAD
 	"github.com/micro/micro/v2/client/cli/namespace"
-=======
->>>>>>> ef76e4c8
 	"github.com/micro/micro/v2/client/cli/token"
 )
 
@@ -219,16 +216,12 @@
 }
 
 func (s server) close() {
-<<<<<<< HEAD
 	// remove the credentials so they aren't reused on next run
 	token.Remove(s.envName)
 
 	// reset back to the default namespace
 	namespace.Set("micro", s.envName)
 
-=======
-	token.Remove(s.envName)
->>>>>>> ef76e4c8
 	exec.Command("docker", "kill", s.containerName).CombinedOutput()
 	if s.cmd.Process != nil {
 		s.cmd.Process.Signal(syscall.SIGKILL)
