// Package registry is the micro registry
package registry

import (
	"context"
	"fmt"
	"os"
	"strings"
	"time"

	"github.com/google/uuid"
	"github.com/micro/cli"
	"github.com/micro/go-micro"
	"github.com/micro/go-micro/client"
	"github.com/micro/go-micro/registry"
	"github.com/micro/go-micro/registry/handler"
	pb "github.com/micro/go-micro/registry/proto"
	"github.com/micro/go-micro/registry/service"
	"github.com/micro/go-micro/util/backoff"
	"github.com/micro/go-micro/util/log"
	rcli "github.com/micro/micro/cli"
)

var (
	// Name of the registry
	Name = "go.micro.registry"
	// The address of the registry
	Address = ":8000"
	// Topic to publish registry events to
	Topic = "go.micro.registry.events"
	// SyncTime defines time interval to periodically sync registries
	SyncTime = 5 * time.Second
)

func ActionToEventType(action string) registry.EventType {
	switch action {
	case "create":
		return registry.Create
	case "delete":
		return registry.Delete
	default:
		return registry.Update
	}
}

// Sub processes registry events
type sub struct {
	// id is registry id
	id string
	// registry is service registry
	registry registry.Registry
}

// Process processes registry events
func (s *sub) Process(ctx context.Context, event *pb.Event) error {
	log.Debugf("received %s event from: %s for: %s", registry.EventType(event.Type), event.Id, event.Service.Name)
	if event.Id == s.id {
		log.Debugf("skipping event")
		return nil
	}

	// no service
	if event.Service == nil {
		return nil
	}

	// decode protobuf to registry.Service
	svc := service.ToService(event.Service)

	// default ttl to 1 minute
	ttl := time.Minute

	// set ttl if it exists
	if opts := event.Service.Options; opts != nil {
		if opts.Ttl > 0 {
			ttl = time.Duration(opts.Ttl) * time.Second
		}
	}

	switch registry.EventType(event.Type) {
	case registry.Create, registry.Update:
<<<<<<< HEAD
		log.Debugf("registering service: %s", svc.Name)
		if err := s.registry.Register(svc); err != nil {
			log.Debugf("failed to register service: %s", svc.Name)
=======
		log.Debugf("[registry] registering service: %s", svc.Name)
		if err := s.registry.Register(svc, registry.RegisterTTL(ttl)); err != nil {
			log.Debugf("[registry] failed to register service: %s", svc.Name)
>>>>>>> 0f98b281
			return err
		}
	case registry.Delete:
		log.Debugf("deregistering service: %s", svc.Name)
		if err := s.registry.Deregister(svc); err != nil {
			log.Debugf("failed to deregister service: %s", svc.Name)
			return err
		}
	}

	return nil
}

// reg is micro registry
type reg struct {
	// registry is micro registry
	registry.Registry
	// id is registry id
	id string
	// client is service client
	client client.Client
	// exit stops the registry
	exit chan bool
}

// newRegsitry creates new micro registry and returns it
func newRegistry(service micro.Service, registry registry.Registry) *reg {
	id := uuid.New().String()
	s := &sub{
		id:       id,
		registry: registry,
	}

	// register subscriber
	if err := micro.RegisterSubscriber(Topic, service.Server(), s); err != nil {
		log.Debugf("failed to subscribe to events: %s", err)
		os.Exit(1)
	}

	return &reg{
		Registry: registry,
		id:       id,
		client:   service.Client(),
		exit:     make(chan bool),
	}
}

// Publish publishes registry events to other registries to consume
func (r *reg) PublishEvents(reg registry.Registry) error {
	// create registry watcher
	w, err := reg.Watch()
	if err != nil {
		return err
	}
	defer w.Stop()

	// create a publisher
	p := micro.NewPublisher(Topic, r.client)
	// track watcher errors
	var watchErr error

	for {
		res, err := w.Next()
		if err != nil {
			if err != registry.ErrWatcherStopped {
				watchErr = err
			}
			break
		}

		// encode *registry.Service into protobuf messag
		svc := service.ToProto(res.Service)

		// TODO: timestamp should be read from received event
		// Right now registry.Result does not contain timestamp
		event := &pb.Event{
			Id:        r.id,
			Type:      pb.EventType(ActionToEventType(res.Action)),
			Timestamp: time.Now().UnixNano(),
			Service:   svc,
		}

		log.Debugf("publishing event %s for action %s", event.Id, res.Action)

		select {
		case <-r.exit:
			return nil
		default:
			ctx, _ := context.WithTimeout(context.Background(), 5*time.Second)
			if err := p.Publish(ctx, event); err != nil {
				log.Debugf("error publishing event: %v", err)
				return fmt.Errorf("error publishing event: %v", err)
			}
		}
	}

	return watchErr
}

func (r *reg) syncRecords(nodes []string) error {
	if len(nodes) == 0 {
		log.Debugf("no nodes to sync with. skipping")
		return nil
	}

	log.Debugf("[registry] syncing records from %v", nodes)

	c := pb.NewRegistryService(Name, r.client)
	resp, err := c.ListServices(context.Background(), &pb.ListRequest{}, client.WithAddress(nodes...))
	if err != nil {
		log.Debugf("failed sync: %v", err)
		return err
	}

	for _, pbService := range resp.Services {
		// default ttl to 1 minute
		ttl := time.Minute

		// set ttl if it exists
		if opts := pbService.Options; opts != nil {
			if opts.Ttl > 0 {
				ttl = time.Duration(opts.Ttl) * time.Second
			}
		}

		svc := service.ToService(pbService)
<<<<<<< HEAD
		log.Debugf("registering service: %s", svc.Name)
		if err := r.Register(svc); err != nil {
			log.Debugf("failed to register service: %v", svc.Name)
=======
		log.Debugf("[registry] registering service: %s", svc.Name)
		if err := r.Register(svc, registry.RegisterTTL(ttl)); err != nil {
			log.Debugf("[registry] failed to register service: %v", svc.Name)
>>>>>>> 0f98b281
			return err
		}
	}

	return nil
}

func (r *reg) Sync(nodes []string) error {
	sync := time.NewTicker(SyncTime)
	defer sync.Stop()

	for {
		select {
		case <-r.exit:
			return nil
		case <-sync.C:
<<<<<<< HEAD
			log.Debugf("syncing records")
			if err := r.syncRecords(nodes); err != nil {
				log.Debugf("failed to sync registry records: %v", err)
				continue
=======
			if err := r.syncRecords(nodes); err != nil {
				log.Debugf("[registry] failed to sync registry records: %v", err)
>>>>>>> 0f98b281
			}
		}
	}

	return nil
}

func run(ctx *cli.Context, srvOpts ...micro.Option) {
	log.Name("registry")

	if len(ctx.GlobalString("server_name")) > 0 {
		Name = ctx.GlobalString("server_name")
	}
	if len(ctx.String("address")) > 0 {
		Address = ctx.String("address")
	}

	// Init plugins
	for _, p := range Plugins() {
		p.Init(ctx)
	}

	// service opts
	srvOpts = append(srvOpts, micro.Name(Name))
	if i := time.Duration(ctx.GlobalInt("register_ttl")); i > 0 {
		srvOpts = append(srvOpts, micro.RegisterTTL(i*time.Second))
	}
	if i := time.Duration(ctx.GlobalInt("register_interval")); i > 0 {
		srvOpts = append(srvOpts, micro.RegisterInterval(i*time.Second))
	}
	var nodes []string
	if len(ctx.String("nodes")) > 0 {
		nodes = strings.Split(ctx.String("nodes"), ",")
	}

	// set address
	if len(Address) > 0 {
		srvOpts = append(srvOpts, micro.Address(Address))
	}

	// new service
	service := micro.NewService(srvOpts...)

	pb.RegisterRegistryHandler(service.Server(), &handler.Registry{
		// using the mdns registry
		Registry: service.Options().Registry,
	})

	reg := newRegistry(service, service.Options().Registry)

<<<<<<< HEAD
	// create registry watcher
	watcher, err := service.Options().Registry.Watch()
	if err != nil {
		log.Debugf("failed creating watcher: %v", err)
		os.Exit(1)
	}

	var wg sync.WaitGroup
=======
>>>>>>> 0f98b281
	errChan := make(chan error, 3)

	go func() {
		var i int

		// loop creating the watcher until exit
		for {
			select {
			case <-reg.exit:
				errChan <- nil
				return
			default:
				if err := reg.PublishEvents(service.Options().Registry); err != nil {
					sleep := backoff.Do(i)

					log.Debugf("[registry] failed to publish events: %v backing off for %v", err, sleep)

					// backoff for a period of time
					time.Sleep(sleep)

					// reset the counter
					if i > 3 {
						i = 0
					}
				}

				// update the counter
				i++
			}
		}
	}()

	go func() {
		errChan <- reg.Sync(nodes)
	}()

	go func() {
<<<<<<< HEAD
		defer wg.Done()
		errChan <- service.Run()
	}()

	// we block here until either service or server fails
	if err := <-errChan; err != nil {
		log.Debugf("error running the registry: %v", err)
		if err != registry.ErrWatcherStopped {
			watcher.Stop()
			close(reg.exit)
=======
		// we block here until either service or server fails
		if err := <-errChan; err != nil {
			log.Logf("[registry] error running the registry: %v", err)
>>>>>>> 0f98b281
			os.Exit(1)
		}
	}()

	// run the service inline
	if err := service.Run(); err != nil {
		errChan <- err
	}

	// stop everything
	close(reg.exit)

<<<<<<< HEAD
	wg.Wait()

	log.Debugf("successfully stopped")
=======
	log.Debugf("[registry] successfully stopped")
>>>>>>> 0f98b281
}

func Commands(options ...micro.Option) []cli.Command {
	command := cli.Command{
		Name:  "registry",
		Usage: "Run the service registry",
		Flags: []cli.Flag{
			cli.StringFlag{
				Name:   "address",
				Usage:  "Set the registry http address e.g 0.0.0.0:8000",
				EnvVar: "MICRO_SERVER_ADDRESS",
			},
			cli.StringFlag{
				Name:   "nodes",
				Usage:  "Set the micro registry nodes to connect to. This can be a comma separated list.",
				EnvVar: "MICRO_REGISTRY_NODES",
			},
		},
		Action: func(ctx *cli.Context) {
			run(ctx, options...)
		},
		Subcommands: rcli.RegistryCommands(),
	}

	for _, p := range Plugins() {
		if cmds := p.Commands(); len(cmds) > 0 {
			command.Subcommands = append(command.Subcommands, cmds...)
		}

		if flags := p.Flags(); len(flags) > 0 {
			command.Flags = append(command.Flags, flags...)
		}
	}

	return []cli.Command{command}
}<|MERGE_RESOLUTION|>--- conflicted
+++ resolved
@@ -79,15 +79,9 @@
 
 	switch registry.EventType(event.Type) {
 	case registry.Create, registry.Update:
-<<<<<<< HEAD
 		log.Debugf("registering service: %s", svc.Name)
-		if err := s.registry.Register(svc); err != nil {
+		if err := s.registry.Register(svc, registry.RegisterTTL(ttl)); err != nil {
 			log.Debugf("failed to register service: %s", svc.Name)
-=======
-		log.Debugf("[registry] registering service: %s", svc.Name)
-		if err := s.registry.Register(svc, registry.RegisterTTL(ttl)); err != nil {
-			log.Debugf("[registry] failed to register service: %s", svc.Name)
->>>>>>> 0f98b281
 			return err
 		}
 	case registry.Delete:
@@ -193,7 +187,7 @@
 		return nil
 	}
 
-	log.Debugf("[registry] syncing records from %v", nodes)
+	log.Debugf("syncing records from %v", nodes)
 
 	c := pb.NewRegistryService(Name, r.client)
 	resp, err := c.ListServices(context.Background(), &pb.ListRequest{}, client.WithAddress(nodes...))
@@ -214,15 +208,9 @@
 		}
 
 		svc := service.ToService(pbService)
-<<<<<<< HEAD
 		log.Debugf("registering service: %s", svc.Name)
-		if err := r.Register(svc); err != nil {
+		if err := r.Register(svc, registry.RegisterTTL(ttl)); err != nil {
 			log.Debugf("failed to register service: %v", svc.Name)
-=======
-		log.Debugf("[registry] registering service: %s", svc.Name)
-		if err := r.Register(svc, registry.RegisterTTL(ttl)); err != nil {
-			log.Debugf("[registry] failed to register service: %v", svc.Name)
->>>>>>> 0f98b281
 			return err
 		}
 	}
@@ -239,15 +227,8 @@
 		case <-r.exit:
 			return nil
 		case <-sync.C:
-<<<<<<< HEAD
-			log.Debugf("syncing records")
 			if err := r.syncRecords(nodes); err != nil {
 				log.Debugf("failed to sync registry records: %v", err)
-				continue
-=======
-			if err := r.syncRecords(nodes); err != nil {
-				log.Debugf("[registry] failed to sync registry records: %v", err)
->>>>>>> 0f98b281
 			}
 		}
 	}
@@ -298,17 +279,6 @@
 
 	reg := newRegistry(service, service.Options().Registry)
 
-<<<<<<< HEAD
-	// create registry watcher
-	watcher, err := service.Options().Registry.Watch()
-	if err != nil {
-		log.Debugf("failed creating watcher: %v", err)
-		os.Exit(1)
-	}
-
-	var wg sync.WaitGroup
-=======
->>>>>>> 0f98b281
 	errChan := make(chan error, 3)
 
 	go func() {
@@ -324,7 +294,7 @@
 				if err := reg.PublishEvents(service.Options().Registry); err != nil {
 					sleep := backoff.Do(i)
 
-					log.Debugf("[registry] failed to publish events: %v backing off for %v", err, sleep)
+					log.Debugf("failed to publish events: %v backing off for %v", err, sleep)
 
 					// backoff for a period of time
 					time.Sleep(sleep)
@@ -346,22 +316,9 @@
 	}()
 
 	go func() {
-<<<<<<< HEAD
-		defer wg.Done()
-		errChan <- service.Run()
-	}()
-
-	// we block here until either service or server fails
-	if err := <-errChan; err != nil {
-		log.Debugf("error running the registry: %v", err)
-		if err != registry.ErrWatcherStopped {
-			watcher.Stop()
-			close(reg.exit)
-=======
 		// we block here until either service or server fails
 		if err := <-errChan; err != nil {
-			log.Logf("[registry] error running the registry: %v", err)
->>>>>>> 0f98b281
+			log.Logf("error running the registry: %v", err)
 			os.Exit(1)
 		}
 	}()
@@ -374,13 +331,7 @@
 	// stop everything
 	close(reg.exit)
 
-<<<<<<< HEAD
-	wg.Wait()
-
 	log.Debugf("successfully stopped")
-=======
-	log.Debugf("[registry] successfully stopped")
->>>>>>> 0f98b281
 }
 
 func Commands(options ...micro.Option) []cli.Command {
